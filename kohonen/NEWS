--- conflicted
+++ resolved
@@ -1,16 +1,12 @@
 Kohonen package version 3.0.7 is described in 
 R. Wehrens and J. Kruisselbrink, J. Stat. Softw. v87, i7, October 2018.
 
-<<<<<<< HEAD
-Changes in version 3.0.10 (currently develop branch):
-=======
 Changes in version 3.0.11 (currently develop branch):
   - added functions nunits, layer.distances and dist2WU
   - fixed man page for function map.kohonen which incorrectly listed
     'dists' as a slot in the return object (noted by Samuel Granjeaud)
 
 Changes in version 3.0.10:
->>>>>>> bac4d92b
   - replaced calls to the class function in 'check.data'
 
 Changes in version 3.0.9:

Kohonen package version 3.0.7 is described in 
R. Wehrens and J. Kruisselbrink, J. Stat. Softw. v87, i7, October 2018.

<<<<<<< HEAD
Changes in version 3.0.9:
  - removed dependency of MASS's eqcsplot (suggestion by Ulrike Groemping)
  - added na.color argument to some of the plotting functions (request
    by Ulrike Groemping)
  - added a check to see if the somgrid argument is correct: some
    users load the class library after kohonen which leads to two fields
    that are missing in a somgrid object. The check adds the defaults
    and gives a warning (reported by Neal Burger)
  - replaced 'class(x) == "kohonen"' by 'inherits(x, "kohonen")' which
    will not break in R 4.0.0 and further... 

=======
>>>>>>> 77adfa30
Changes in version 3.0.8:
  - fixed bug in calculating distances where NAs are involved (found
    by Rafael M. Mas)

Changes in version 3.0.7:
  - reinstated Makevars, that is necessary for OpenMP flags (without
    it the package still compiles but no parallel computation is
    possible)
  - fixed a bug in FindBestMatchingUnit that in case of ties did not
    allow unit 1 to be the winning unit. Longstanding bug, also
    present in the class library (function VR_onlineSOM), but not very
    prominent since it only surfaces in cases of ties in distances.
  - added a working example to the degelder data, using the custom
    WCCd distance function also used in the J. Stat. Softw. paper.
  - added the published version of the 2018 J. Stat. Softw. paper to
    the doc directory
  - added the 2018 JSS paper to the CITATION file

Changes in version 3.0.6:
  - fixed a bug in object.distances
  - require Rcpp version 0.12.12, and removed Makevars and kohonen_init.c
    because of this (suggestions by Gilberto Camara)

Changes in version 3.0.5:
  - columns with too many NA values are no longer removed; it is
    virtually impossible to guarantee that the right columns are
    matched when new data are submitted to the map (based on an error
    reported by Ignacio Chacón).
  - check.data is now always called for all data layers of new data
    objects, not just for whatmap data layers. Affects functions map,
    predict, supersom. Fixes a problem where presenting a data.frame
    as test data led to a segfault (noticed by @miranska)
  - removed superfluous argument maxNA.fraction from check.data
  - added 2018 JSS paper (pre-pub) to /inst/doc

Changes in version 3.0.4:
  - if whatmap is used during training, some of the codebook layers
    will be NULL. In version 3.0.2 this led to errors in
    predict.kohonen, which now explicitly only checks codebook layers
    in whatmap.
  - Added text in the supersom man page about the incorrect naming of
    the Tanimoto distance (noted by Pau Carrió Gaspar).
  - Added a check in supersom to make sure the Tanimoto distance is
    not used for data outside the range [0-1].
  - Added extra check in the remove.data.na function for empty
    data layers after the maxNA.fraction check (pointed out by Xu Kai)
  - Added pepper image (incl man file) used in JSS software
    description: peppaPic
  - added BC.cpp and wcc.cpp to inst/Distances directory
  - added JSSdemo1.R, JSSdemo2.R, JSSdemo3.R to demo directory
  - added RGBdemo.R to demo directory
  - added kohonen-package.Rd to man pages
  - reordered NEWS contents to list most recent entry first

Changes in version 3.0.3:
  - improved manual pages
  - fixed a bug in checking whether meanDistances contain zeros

Changes in version 3.0.2:
  - added checks for the presence of openMP headers

Changes in version 3.0.1:
  - added correct OpenMP headers
  - removed wine.classes from the wines data set; this is simply
    as.integer(vintages)

Changes in version 3.0.0:
  - som and xyf training methods are now considered to be special
    cases of supersom
  - function bdk is deprecated
  - C engine replaced by C++
  - several new distance functions have been added, including the
    possibility to provide user-defined distances (function pointers,
    made possible by the Rcpp package)
  - distances may now be defined per layer
  - many performance improvements, in particular reducing memory
    consumption
  - much more consistent syntax for the predict function 

The kohonen package version 2.0.0 is described in 
R. Wehrens and L.M.C. Buydens, J. Stat. Softw. 21(5), 2007

Changes in version 2.0.20:
  - added support for hexagonal and square units in plotting maps
    (contribution by Romain Bossart)

Changes in version 2.0.19:
  - replaced MASS:::eqscplot simply by eqscplot
  - added imports from default packages to NAMESPACE file

Changes in verson 2.0.18:
  - added a package-specific NAMESPACE file

Changes in version 2.0.16:
  - added check to xyf and bdk functions to avoid matrices with
    differing numbers of rows. This was happily accepted but led to
    incorrect results. (Thanks to Johanna Laibe for noticing this
    behaviour)

Changes in version 2.0.15:
  - renamed this file to "NEWS"
  - updated maintainer email address

Changes in version 2.0.14:
  - fixed a bug, disguised as a memory leak, where map.kohonen
    attempted to calculate a distance between elements of a factor,
    rather than using the membership matrix. (Spotted by CRAN checks
    focusing on memory leaks, BDRipley)

Changes in version 2.0.13:
  - predict.kohonen choked on a matrix containing only one sample (Max
    Kuhn, who also provided the solution)
  - plotting for toroidal maps has been improved once again: not only
    are the bonudaries finally shown correctly, also the cluster
    boundaries at the edges of the map are shown twice when necessary
    for better interpretability.

Changes in version 2.0.12:
  - removed the restriction that a legend in a codes plot was only
    shown when the number of variables was smaller than 15 (segments)
  - fixed a bug in add.cluster.boundaries: now the correct boundaries
    are shown also for toroidal maps (Thomas Campagne)
  - added identify.kohonen
  - predict.kohonen now returns a factor if the training was also done
    with a factor; man page is updated so that the examples reflect
    this correctly. (Triggered by Ben Harrison)

Changes in version 2.0.11:
  - parameter contin was effectively not used in functions xyf,
    supersom and bdk (spotted by Andrey Ziyatdinov); now corrected
  - in supersom the original code to estimate contin was giving
    errors; now corrected
  - removed a bug in assigning column names to the codebook vectors in
    supersom
  - added topographic error measures (proposed independently by John
    Pearce and Marco Pomati)

Changes in version 2.0.10:
  - added xpd = NA to add.cluster.boundaries so that also segments
    outside the official plotting area are shown
  - added an example for component planes (suggestion by Andreas Henelius)
  - fixed a bug concerning maxlegendcols (spotted by Andreas Henelius)

Changes in version 2.0.9:
  - Added useDynLib directive to NAMESPACE for compatibility with
    older R versions

Changes in version 2.0.8:
  - changed contact email address once again to fmach.it
  - added name space
  - compressed documentation file kohonen-manual.pdf

Changes in version 2.0.6:
  - Added palette.name as argument to plot.kohcode
  - Function-specific default palettes
  - Changed contact address to ron.wehrens at iasma.it
  - Added visualisation of clustering of units (Leo Lopes)

Changes in version 2.0.5:
  - Changed title of the "quality" type plotting function to
    "Distance" rather than "Similarity"
  - Extra parameter "heatkeywidth" (thanks to Henning Rust) for
    control over the size of the heatkey. Useful for cases with
    multiple plots, and probably elsewhere too.
  - Added plotting type "dist.neighbours" which shows Ultsch' U-matrix:
    units are coloured according to the sum of the distances to their
    immediate neighbours. A high distance can be interpreted as being
    on a class boundary.
  - Plotting types "quality", "dist.neighbours" and "counts" now
    invisibly return what they show.
  - Added information on the wine varieties, as well as a reference to
    the original publication.
  - Cleaned up C-code and man pages to eliminate warnings in the
    development version of R 2.9.0

Changes in version 2.0.4:
  - introduction of tricolor function
  - prediction of multiple layers
  - Y in function xyf now can also be a factor
  - any element of the data argument in function supersom can now also
    be a factor
  - added new prediction examples for som, xyf and supersom
  - uniform output of som, xyf and supersom functions

Changes in version 2.0.3:
  - removed a bug in supersom, introduced in 2.0.1 when checking if
    the data are numeric.
  - added an example for supersom.
  - removed a bug in plot.kohcounts, arising when empty units are
    present
  - updated man files for methods 'plot', 'predict', and 'map'

Changes in version 2.0.2:
  - changed the 'predict.kohonen' function to take account of a change
    in the behaviour of 'aggregate' in R version 2.6.0 and later

Changes in version 2.0.1:
  - fixed a bug in unit.distances: for rectangular maps the toroidal
    argument was ignored. Updated the corresponding example as well.
  - added an argument 'n.hood' to functions som, xyf, bdk and
    supersom, so that the user can decide what distance measure to use
    when calculating distances between units. Useful to compare the
    results with other som implementations.
  - specification of radius as (start, stop), similar to alpha. This
    gives better control (suggestion of Hadley Wickham).
  - more sanity checking in functions som, xyf, bdk and supersom 
    (suggestion of Hadley Wickham).
  - added the J. Stat. Softw. paper and a CITATION file to the distribution.
<|MERGE_RESOLUTION|>--- conflicted
+++ resolved
@@ -1,7 +1,6 @@
 Kohonen package version 3.0.7 is described in 
 R. Wehrens and J. Kruisselbrink, J. Stat. Softw. v87, i7, October 2018.
 
-<<<<<<< HEAD
 Changes in version 3.0.9:
   - removed dependency of MASS's eqcsplot (suggestion by Ulrike Groemping)
   - added na.color argument to some of the plotting functions (request
@@ -13,8 +12,6 @@
   - replaced 'class(x) == "kohonen"' by 'inherits(x, "kohonen")' which
     will not break in R 4.0.0 and further... 
 
-=======
->>>>>>> 77adfa30
 Changes in version 3.0.8:
   - fixed bug in calculating distances where NAs are involved (found
     by Rafael M. Mas)

--- conflicted
+++ resolved
@@ -1,9 +1,5 @@
 Package: kohonen
-<<<<<<< HEAD
-Version: 3.0.10
-=======
 Version: 3.0.11
->>>>>>> bac4d92b
 Title: Supervised and Unsupervised Self-Organising Maps
 Author: Ron Wehrens and Johannes Kruisselbrink
 Maintainer: Ron Wehrens <ron.wehrens@gmail.com>
